use ethers::solc::{remappings::Remapping, Project, ProjectPathsConfig};

use structopt::StructOpt;

mod forge_opts;
use forge_opts::{Opts, Subcommands};

use crate::{
    cmd::Cmd,
    forge_opts::{Dependency, FullContractInfo},
};
use std::{process::Command, str::FromStr};

mod cmd;
mod utils;

#[tracing::instrument(err)]
fn main() -> eyre::Result<()> {
    color_eyre::install()?;
    utils::subscriber();

    let opts = Opts::from_args();
    match opts.sub {
<<<<<<< HEAD
        Subcommands::Test {
            opts,
            env,
            json,
            pattern,
            evm_type,
            fork_url,
            fork_block_number,
            initial_balance,
            sender,
            ffi,
            verbosity,
            allow_failure,
        } => {
            // Setup the fuzzer
            // TODO: Add CLI Options to modify the persistence
            let cfg =
                proptest::test_runner::Config { failure_persistence: None, ..Default::default() };
            let fuzzer = proptest::test_runner::TestRunner::new(cfg);

            // Set up the project
            let project = Project::try_from(&opts)?;

            // prepare the test builder
            let builder = MultiContractRunnerBuilder::default()
                .fuzzer(fuzzer)
                .initial_balance(initial_balance)
                .sender(sender);

            // run the tests depending on the chosen EVM
            match evm_type {
                #[cfg(feature = "sputnik-evm")]
                EvmType::Sputnik => {
                    use evm_adapters::sputnik::Executor;
                    use sputnik::backend::MemoryBackend;
                    let mut cfg = opts.evm_version.sputnik_cfg();

                    // We disable the contract size limit by default, because Solidity
                    // test smart contracts are likely to be >24kb
                    cfg.create_contract_limit = None;

                    let vicinity = if let Some(ref url) = fork_url {
                        let provider = Provider::try_from(url.as_str())?;
                        let rt = tokio::runtime::Runtime::new().expect("could not start tokio rt");
                        rt.block_on(vicinity(&provider, fork_block_number))?
                    } else {
                        env.sputnik_state()
                    };
                    let mut backend = MemoryBackend::new(&vicinity, Default::default());
                    // max out the balance of the faucet
                    let faucet =
                        backend.state_mut().entry(*FAUCET_ACCOUNT).or_insert_with(Default::default);
                    faucet.balance = U256::MAX;

                    let backend: Box<dyn Backend> = if let Some(ref url) = fork_url {
                        let provider = Provider::try_from(url.as_str())?;
                        let init_state = backend.state().clone();
                        let backend = ForkMemoryBackend::new(
                            provider,
                            backend,
                            fork_block_number,
                            init_state,
                        );
                        Box::new(backend)
                    } else {
                        Box::new(backend)
                    };
                    let backend = Arc::new(backend);

                    let precompiles = PRECOMPILES_MAP.clone();
                    let evm = Executor::new_with_cheatcodes(
                        backend,
                        env.gas_limit,
                        &cfg,
                        &precompiles,
                        ffi,
                        verbosity > 2,
                    );

                    test(builder, project, evm, pattern, json, verbosity, allow_failure)?;
                }
                #[cfg(feature = "evmodin-evm")]
                EvmType::EvmOdin => {
                    use evm_adapters::evmodin::EvmOdin;
                    use evmodin::tracing::NoopTracer;

                    let revision = opts.evm_version.evmodin_cfg();

                    // TODO: Replace this with a proper host. We'll want this to also be
                    // provided generically when we add the Forking host(s).
                    let host = env.evmodin_state();

                    let evm = EvmOdin::new(host, env.gas_limit, revision, NoopTracer);
                    test(builder, project, evm, pattern, json, verbosity, allow_failure)?;
                }
            }
=======
        Subcommands::Test(cmd) => {
            let outcome = cmd.run()?;
            outcome.ensure_ok()?;
>>>>>>> 6bbe9b94
        }
        Subcommands::Build(cmd) => {
            cmd.run()?;
        }
        Subcommands::VerifyContract { contract, address, constructor_args } => {
            let FullContractInfo { path, name } = contract;
            let rt = tokio::runtime::Runtime::new().expect("could not start tokio rt");
            rt.block_on(cmd::verify::run(path, name, address, constructor_args))?;
        }
        Subcommands::Create { contract: _, verify: _ } => {
            unimplemented!("Not yet implemented")
        }
        Subcommands::Update { lib } => {
            // TODO: Should we add some sort of progress bar here? Would be nice
            // but not a requirement.
            // open the repo
            let repo = git2::Repository::open(".")?;

            // if a lib is specified, open it
            if let Some(lib) = lib {
                println!("Updating submodule {:?}", lib);
                repo.find_submodule(
                    &lib.into_os_string().into_string().expect("invalid submodule path"),
                )?
                .update(true, None)?;
            } else {
                Command::new("git")
                    .args(&["submodule", "update", "--init", "--recursive"])
                    .spawn()?
                    .wait()?;
            }
        }
        // TODO: Make it work with updates?
        Subcommands::Install { dependencies } => {
            install(std::env::current_dir()?, dependencies)?;
        }
        Subcommands::Remappings { lib_paths, root } => {
            let root = root.unwrap_or_else(|| std::env::current_dir().unwrap());
            let root = std::fs::canonicalize(root)?;

            let lib_paths = if lib_paths.is_empty() { vec![root.join("lib")] } else { lib_paths };
            let remappings: Vec<_> = lib_paths
                .iter()
                .map(|path| Remapping::find_many(&path).unwrap())
                .flatten()
                .collect();
            remappings.iter().for_each(|x| println!("{}", x));
        }
        Subcommands::Init { root, template } => {
            let root = root.unwrap_or_else(|| std::env::current_dir().unwrap());
            // create the root dir if it does not exist
            if !root.exists() {
                std::fs::create_dir_all(&root)?;
            }
            let root = std::fs::canonicalize(root)?;

            // if a template is provided, then this command is just an alias to `git clone <url>
            // <path>`
            if let Some(ref template) = template {
                println!("Initializing {} from {}...", root.display(), template);
                Command::new("git")
                    .args(&["clone", template, &root.display().to_string()])
                    .spawn()?
                    .wait()?;
            } else {
                println!("Initializing {}...", root.display());

                // make the dirs
                let src = root.join("src");
                let test = src.join("test");
                std::fs::create_dir_all(&test)?;
                let lib = root.join("lib");
                std::fs::create_dir(&lib)?;

                // write the contract file
                let contract_path = src.join("Contract.sol");
                std::fs::write(contract_path, include_str!("../../assets/ContractTemplate.sol"))?;
                // write the tests
                let contract_path = test.join("Contract.t.sol");
                std::fs::write(contract_path, include_str!("../../assets/ContractTemplate.t.sol"))?;

                // sets up git
                let is_git = Command::new("git")
                    .args(&["rev-parse,--is-inside-work-tree"])
                    .current_dir(&root)
                    .spawn()?
                    .wait()?;
                if !is_git.success() {
                    Command::new("git").arg("init").current_dir(&root).spawn()?.wait()?;
                }
                Command::new("git").args(&["add", "."]).current_dir(&root).spawn()?.wait()?;
                Command::new("git")
                    .args(&["commit", "-m", "chore: forge init"])
                    .current_dir(&root)
                    .spawn()?
                    .wait()?;

                Dependency::from_str("https://github.com/dapphub/ds-test")
                    .and_then(|dependency| install(root, vec![dependency]))?;
            }

            println!("Done.");
        }
        Subcommands::Completions { shell } => {
            Subcommands::clap().gen_completions_to("forge", shell, &mut std::io::stdout())
        }
        Subcommands::Clean { root } => {
            let root = root.unwrap_or_else(|| std::env::current_dir().unwrap());
            let paths = ProjectPathsConfig::builder().root(&root).build()?;
            let project = Project::builder().paths(paths).build()?;
            project.cleanup()?;
        }
<<<<<<< HEAD
    }

    Ok(())
}

fn test<A: ArtifactOutput + 'static, S: Clone, E: evm_adapters::Evm<S>>(
    builder: MultiContractRunnerBuilder,
    project: Project<A>,
    evm: E,
    pattern: Regex,
    json: bool,
    verbosity: u8,
    allow_failure: bool,
) -> eyre::Result<HashMap<String, HashMap<String, forge::TestResult>>> {
    let mut runner = builder.build(project, evm)?;

    let mut exit_code = 0;

    let results = runner.test(pattern)?;

    if json {
        let res = serde_json::to_string(&results)?;
        println!("{}", res);
    } else {
        // Dapptools-style printing of test results
        for (i, (contract_name, tests)) in results.iter().enumerate() {
            if i > 0 {
                println!()
            }
            if !tests.is_empty() {
                let term = if tests.len() > 1 { "tests" } else { "test" };
                println!("Running {} {} for {}", tests.len(), term, contract_name);
            }

            for (name, result) in tests {
                let status = if result.success {
                    Colour::Green.paint("[PASS]")
                } else {
                    // if an error is found, return a -1 exit code
                    exit_code = -1;
                    let txt = match (&result.reason, &result.counterexample) {
                        (Some(ref reason), Some(ref counterexample)) => {
                            format!(
                                "[FAIL. Reason: {}. Counterexample: {}]",
                                reason, counterexample
                            )
                        }
                        (None, Some(ref counterexample)) => {
                            format!("[FAIL. Counterexample: {}]", counterexample)
                        }
                        (Some(ref reason), None) => {
                            format!("[FAIL. Reason: {}]", reason)
                        }
                        (None, None) => "[FAIL]".to_string(),
                    };

                    Colour::Red.paint(txt)
                };
                println!(
                    "{} {} (gas: {})",
                    status,
                    name,
                    result
                        .gas_used
                        .map(|x| x.to_string())
                        .unwrap_or_else(|| "[fuzztest]".to_string())
                );
            }

            if verbosity > 1 {
                println!();

                for (name, result) in tests {
                    let status = if result.success { "Success" } else { "Failure" };
                    println!("{}: {}", status, name);
                    println!();

                    for log in &result.logs {
                        println!("  {}", log);
                    }

                    println!();
                    if verbosity > 2 {
                        if let Some(traces) = &result.traces {
                            let mut identified = Default::default();
                            if traces.len() > 1 {
                                traces[0].update_identified(
                                    0,
                                    &runner.known_contracts,
                                    &mut identified,
                                    &runner.evm,
                                );
                                traces[1].pretty_print(
                                    0,
                                    &runner.known_contracts,
                                    &mut identified,
                                    &runner.evm,
                                    "".to_string(),
                                );
                            } else {
                                traces[0].pretty_print(
                                    0,
                                    &runner.known_contracts,
                                    &mut identified,
                                    &runner.evm,
                                    "".to_string(),
                                );
                            }
                            println!();
                        }
                    }
                }
            }
=======
        Subcommands::Snapshot(cmd) => {
            cmd.run()?;
>>>>>>> 6bbe9b94
        }
    }

    Ok(())
}

fn install(root: impl AsRef<std::path::Path>, dependencies: Vec<Dependency>) -> eyre::Result<()> {
    let libs = std::path::Path::new("lib");

    dependencies.iter().try_for_each(|dep| -> eyre::Result<_> {
        let path = libs.join(&dep.name);
        println!("Installing {} in {:?}, (url: {}, tag: {:?})", dep.name, path, dep.url, dep.tag);

        // install the dep
        Command::new("git")
            .args(&["submodule", "add", &dep.url, &path.display().to_string()])
            .current_dir(&root)
            .spawn()?
            .wait()?;

        // call update on it
        Command::new("git")
            .args(&["submodule", "update", "--init", "--recursive", &path.display().to_string()])
            .current_dir(&root)
            .spawn()?
            .wait()?;

        // checkout the tag if necessary
        let message = if let Some(ref tag) = dep.tag {
            Command::new("git")
                .args(&["checkout", "--recurse-submodules", tag])
                .current_dir(&path)
                .spawn()?
                .wait()?;

            Command::new("git").args(&["add", &path.display().to_string()]).spawn()?.wait()?;

            format!("forge install: {}\n\n{}", dep.name, tag)
        } else {
            format!("forge install: {}", dep.name)
        };

        Command::new("git").args(&["commit", "-m", &message]).current_dir(&root).spawn()?.wait()?;

        Ok(())
    })
}<|MERGE_RESOLUTION|>--- conflicted
+++ resolved
@@ -21,108 +21,9 @@
 
     let opts = Opts::from_args();
     match opts.sub {
-<<<<<<< HEAD
-        Subcommands::Test {
-            opts,
-            env,
-            json,
-            pattern,
-            evm_type,
-            fork_url,
-            fork_block_number,
-            initial_balance,
-            sender,
-            ffi,
-            verbosity,
-            allow_failure,
-        } => {
-            // Setup the fuzzer
-            // TODO: Add CLI Options to modify the persistence
-            let cfg =
-                proptest::test_runner::Config { failure_persistence: None, ..Default::default() };
-            let fuzzer = proptest::test_runner::TestRunner::new(cfg);
-
-            // Set up the project
-            let project = Project::try_from(&opts)?;
-
-            // prepare the test builder
-            let builder = MultiContractRunnerBuilder::default()
-                .fuzzer(fuzzer)
-                .initial_balance(initial_balance)
-                .sender(sender);
-
-            // run the tests depending on the chosen EVM
-            match evm_type {
-                #[cfg(feature = "sputnik-evm")]
-                EvmType::Sputnik => {
-                    use evm_adapters::sputnik::Executor;
-                    use sputnik::backend::MemoryBackend;
-                    let mut cfg = opts.evm_version.sputnik_cfg();
-
-                    // We disable the contract size limit by default, because Solidity
-                    // test smart contracts are likely to be >24kb
-                    cfg.create_contract_limit = None;
-
-                    let vicinity = if let Some(ref url) = fork_url {
-                        let provider = Provider::try_from(url.as_str())?;
-                        let rt = tokio::runtime::Runtime::new().expect("could not start tokio rt");
-                        rt.block_on(vicinity(&provider, fork_block_number))?
-                    } else {
-                        env.sputnik_state()
-                    };
-                    let mut backend = MemoryBackend::new(&vicinity, Default::default());
-                    // max out the balance of the faucet
-                    let faucet =
-                        backend.state_mut().entry(*FAUCET_ACCOUNT).or_insert_with(Default::default);
-                    faucet.balance = U256::MAX;
-
-                    let backend: Box<dyn Backend> = if let Some(ref url) = fork_url {
-                        let provider = Provider::try_from(url.as_str())?;
-                        let init_state = backend.state().clone();
-                        let backend = ForkMemoryBackend::new(
-                            provider,
-                            backend,
-                            fork_block_number,
-                            init_state,
-                        );
-                        Box::new(backend)
-                    } else {
-                        Box::new(backend)
-                    };
-                    let backend = Arc::new(backend);
-
-                    let precompiles = PRECOMPILES_MAP.clone();
-                    let evm = Executor::new_with_cheatcodes(
-                        backend,
-                        env.gas_limit,
-                        &cfg,
-                        &precompiles,
-                        ffi,
-                        verbosity > 2,
-                    );
-
-                    test(builder, project, evm, pattern, json, verbosity, allow_failure)?;
-                }
-                #[cfg(feature = "evmodin-evm")]
-                EvmType::EvmOdin => {
-                    use evm_adapters::evmodin::EvmOdin;
-                    use evmodin::tracing::NoopTracer;
-
-                    let revision = opts.evm_version.evmodin_cfg();
-
-                    // TODO: Replace this with a proper host. We'll want this to also be
-                    // provided generically when we add the Forking host(s).
-                    let host = env.evmodin_state();
-
-                    let evm = EvmOdin::new(host, env.gas_limit, revision, NoopTracer);
-                    test(builder, project, evm, pattern, json, verbosity, allow_failure)?;
-                }
-            }
-=======
         Subcommands::Test(cmd) => {
             let outcome = cmd.run()?;
             outcome.ensure_ok()?;
->>>>>>> 6bbe9b94
         }
         Subcommands::Build(cmd) => {
             cmd.run()?;
@@ -235,124 +136,8 @@
             let project = Project::builder().paths(paths).build()?;
             project.cleanup()?;
         }
-<<<<<<< HEAD
-    }
-
-    Ok(())
-}
-
-fn test<A: ArtifactOutput + 'static, S: Clone, E: evm_adapters::Evm<S>>(
-    builder: MultiContractRunnerBuilder,
-    project: Project<A>,
-    evm: E,
-    pattern: Regex,
-    json: bool,
-    verbosity: u8,
-    allow_failure: bool,
-) -> eyre::Result<HashMap<String, HashMap<String, forge::TestResult>>> {
-    let mut runner = builder.build(project, evm)?;
-
-    let mut exit_code = 0;
-
-    let results = runner.test(pattern)?;
-
-    if json {
-        let res = serde_json::to_string(&results)?;
-        println!("{}", res);
-    } else {
-        // Dapptools-style printing of test results
-        for (i, (contract_name, tests)) in results.iter().enumerate() {
-            if i > 0 {
-                println!()
-            }
-            if !tests.is_empty() {
-                let term = if tests.len() > 1 { "tests" } else { "test" };
-                println!("Running {} {} for {}", tests.len(), term, contract_name);
-            }
-
-            for (name, result) in tests {
-                let status = if result.success {
-                    Colour::Green.paint("[PASS]")
-                } else {
-                    // if an error is found, return a -1 exit code
-                    exit_code = -1;
-                    let txt = match (&result.reason, &result.counterexample) {
-                        (Some(ref reason), Some(ref counterexample)) => {
-                            format!(
-                                "[FAIL. Reason: {}. Counterexample: {}]",
-                                reason, counterexample
-                            )
-                        }
-                        (None, Some(ref counterexample)) => {
-                            format!("[FAIL. Counterexample: {}]", counterexample)
-                        }
-                        (Some(ref reason), None) => {
-                            format!("[FAIL. Reason: {}]", reason)
-                        }
-                        (None, None) => "[FAIL]".to_string(),
-                    };
-
-                    Colour::Red.paint(txt)
-                };
-                println!(
-                    "{} {} (gas: {})",
-                    status,
-                    name,
-                    result
-                        .gas_used
-                        .map(|x| x.to_string())
-                        .unwrap_or_else(|| "[fuzztest]".to_string())
-                );
-            }
-
-            if verbosity > 1 {
-                println!();
-
-                for (name, result) in tests {
-                    let status = if result.success { "Success" } else { "Failure" };
-                    println!("{}: {}", status, name);
-                    println!();
-
-                    for log in &result.logs {
-                        println!("  {}", log);
-                    }
-
-                    println!();
-                    if verbosity > 2 {
-                        if let Some(traces) = &result.traces {
-                            let mut identified = Default::default();
-                            if traces.len() > 1 {
-                                traces[0].update_identified(
-                                    0,
-                                    &runner.known_contracts,
-                                    &mut identified,
-                                    &runner.evm,
-                                );
-                                traces[1].pretty_print(
-                                    0,
-                                    &runner.known_contracts,
-                                    &mut identified,
-                                    &runner.evm,
-                                    "".to_string(),
-                                );
-                            } else {
-                                traces[0].pretty_print(
-                                    0,
-                                    &runner.known_contracts,
-                                    &mut identified,
-                                    &runner.evm,
-                                    "".to_string(),
-                                );
-                            }
-                            println!();
-                        }
-                    }
-                }
-            }
-=======
         Subcommands::Snapshot(cmd) => {
             cmd.run()?;
->>>>>>> 6bbe9b94
         }
     }
 
